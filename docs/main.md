--- conflicted
+++ resolved
@@ -5,7 +5,8 @@
 
 * [Development environment](develop.md)
 * [Main classes of autopipy](main_classes.md)
-<<<<<<< HEAD
+* [Deeplabcut models](dlc_models.md)
+
 
 
 ## To implement asap
@@ -18,6 +19,4 @@
 ## Models to train
 
 * bridgeDetection_480_480... with videos from new setups
-=======
-* [Deeplabcut models](dlc_models.md)
->>>>>>> 5387039e
+
